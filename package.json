{
  "name": "jsxapi",
<<<<<<< HEAD
  "version": "5.0.0-2",
=======
  "version": "4.4.0",
>>>>>>> 26a65db2
  "description": "JavaScript bindings for XAPI",
  "author": {
    "name": "Martin Øinæs Myrseth",
    "email": "mmyrseth@cisco.com"
  },
  "license": "MIT",
  "engines": {
    "node": ">=8.x",
    "npm": ">=5.x"
  },
  "main": "lib/index.js",
  "types": "lib/index.d.ts",
  "bin": {
    "jsxapi": "./lib/cli.js"
  },
  "repository": {
    "type": "git",
    "url": "git@github.com:cisco-ce/jsxapi.git"
  },
  "scripts": {
    "build": "npm run build:js && npm run build:docs",
    "build:docs": "esdoc",
    "build:js": "(cd src; tsc)",
    "clean": "rimraf docs lib",
    "lint": "tslint \"src/**/*.ts\"",
    "prepare": "npm run build",
    "prepublishOnly": "npm test",
    "start": "node ./lib/cli.js",
    "test": "npm run lint && npm run mocha",
    "mocha": "mocha test/**/*.spec.ts",
    "tdd": "TS_NODE_TRANSPILE_ONLY=1 mocha --watch --reporter min test/**/*.spec.ts",
    "version": "npm run build && git add -u"
  },
  "dependencies": {
    "commander": "^2.13.0",
    "duplex-passthrough": "^1.0.2",
    "duplexer": "^0.1.1",
    "jsonparse": "^1.3.1",
    "loglevel": "^1.6.1",
    "ssh2": "^0.8.2",
    "url-parse": "^1.4.4",
    "ws": "^6.2.1",
    "xml-escape": "^1.1.0"
  },
  "devDependencies": {
    "@types/chai": "^4.1.7",
    "@types/chai-as-promised": "^7.1.0",
    "@types/dirty-chai": "^2.0.0",
    "@types/es6-promise": "^3.3.0",
    "@types/loglevel": "^1.5.4",
    "@types/mocha": "^5.2.6",
    "@types/sinon": "^7.0.11",
    "@types/sinon-chai": "^3.2.2",
    "@types/ssh2": "^0.5.38",
    "@types/url-parse": "^1.4.3",
    "@types/ws": "^6.0.1",
    "babel-cli": "^6.23.0",
    "babel-eslint": "^10.0.1",
    "babel-plugin-transform-builtin-extend": "^1.1.2",
    "babel-plugin-transform-class-properties": "^6.23.0",
    "babel-preset-env": "^1.6.1",
    "babel-register": "^6.23.0",
    "chai": "^4.1.2",
    "chai-as-promised": "^7.1.1",
    "dirty-chai": "^2.0.1",
    "esdoc": "^1.1.0",
    "esdoc-ecmascript-proposal-plugin": "^1.0.0",
    "esdoc-importpath-plugin": "^1.0.2",
    "esdoc-standard-plugin": "^1.0.0",
    "eslint": "^5.16.0",
    "eslint-config-airbnb-base": "^13.1.0",
    "eslint-plugin-import": "^2.16.0",
    "json-loader": "^0.5.4",
    "mocha": "^6.0.2",
    "rimraf": "^2.6.3",
    "sinon": "^7.3.1",
    "sinon-chai": "^3.3.0",
    "ts-node": "^8.1.0",
    "tslint": "^5.16.0",
    "typescript": "^3.4.5"
  }
}<|MERGE_RESOLUTION|>--- conflicted
+++ resolved
@@ -1,10 +1,6 @@
 {
   "name": "jsxapi",
-<<<<<<< HEAD
   "version": "5.0.0-2",
-=======
-  "version": "4.4.0",
->>>>>>> 26a65db2
   "description": "JavaScript bindings for XAPI",
   "author": {
     "name": "Martin Øinæs Myrseth",
