{
  "name": "jsxapi",
<<<<<<< HEAD
  "version": "5.0.0-2",
=======
  "version": "4.5.0",
>>>>>>> ff8f08be
  "description": "JavaScript bindings for XAPI",
  "author": {
    "name": "Martin Øinæs Myrseth",
    "email": "mmyrseth@cisco.com"
  },
  "license": "MIT",
  "engines": {
    "node": ">=8.x",
    "npm": ">=5.x"
  },
  "main": "lib/index.js",
<<<<<<< HEAD
  "types": "lib/index.d.ts",
=======
  "browser": "lib/browser.js",
>>>>>>> ff8f08be
  "bin": {
    "jsxapi": "./lib/cli.js"
  },
  "repository": {
    "type": "git",
    "url": "git@github.com:cisco-ce/jsxapi.git"
  },
  "scripts": {
    "build": "npm run build:js",
    "build:docs": "esdoc",
    "build:js": "(cd src; tsc)",
    "clean": "rimraf docs lib",
    "lint": "tslint \"src/**/*.ts\"",
    "prepare": "npm run build",
    "prepublishOnly": "npm test",
<<<<<<< HEAD
    "start": "node ./lib/cli.js",
    "test": "npm run lint && npm run mocha",
    "mocha": "mocha test/**/*.spec.ts",
    "tdd": "TS_NODE_TRANSPILE_ONLY=1 mocha --watch --reporter min test/**/*.spec.ts",
=======
    "start": "node -r @babel/register ./src/cli.js",
    "test": "npm run lint && mocha",
    "tdd": "mocha --watch --reporter min",
>>>>>>> ff8f08be
    "version": "npm run build && git add -u"
  },
  "dependencies": {
    "commander": "^2.13.0",
    "core-js": "^2.6.9",
    "duplex-passthrough": "^1.0.2",
    "duplexer": "^0.1.1",
    "jsonparse": "^1.3.1",
    "loglevel": "^1.6.1",
    "ssh2": "^0.8.2",
    "url-parse": "^1.4.4",
    "ws": "^6.2.1",
    "xml-escape": "^1.1.0"
  },
  "devDependencies": {
<<<<<<< HEAD
    "@types/chai": "^4.1.7",
    "@types/chai-as-promised": "^7.1.0",
    "@types/dirty-chai": "^2.0.0",
    "@types/es6-promise": "^3.3.0",
    "@types/loglevel": "^1.5.4",
    "@types/mocha": "^5.2.6",
    "@types/sinon": "^7.0.11",
    "@types/sinon-chai": "^3.2.2",
    "@types/ssh2": "^0.5.38",
    "@types/url-parse": "^1.4.3",
    "@types/ws": "^6.0.1",
    "babel-cli": "^6.23.0",
    "babel-eslint": "^10.0.1",
    "babel-plugin-transform-builtin-extend": "^1.1.2",
    "babel-plugin-transform-class-properties": "^6.23.0",
    "babel-preset-env": "^1.6.1",
    "babel-register": "^6.23.0",
=======
    "@babel/cli": "^7.6.2",
    "@babel/core": "^7.6.2",
    "@babel/plugin-proposal-class-properties": "^7.5.5",
    "@babel/preset-env": "^7.6.2",
    "@babel/register": "^7.6.2",
    "babel-eslint": "^10.0.3",
>>>>>>> ff8f08be
    "chai": "^4.1.2",
    "chai-as-promised": "^7.1.1",
    "dirty-chai": "^2.0.1",
    "esdoc": "^1.1.0",
    "esdoc-ecmascript-proposal-plugin": "^1.0.0",
    "esdoc-importpath-plugin": "^1.0.2",
    "esdoc-standard-plugin": "^1.0.0",
    "eslint": "^5.16.0",
    "eslint-config-airbnb-base": "^13.1.0",
    "eslint-plugin-import": "^2.16.0",
    "json-loader": "^0.5.4",
    "mocha": "^6.0.2",
    "rimraf": "^2.6.3",
    "sinon": "^7.3.1",
<<<<<<< HEAD
    "sinon-chai": "^3.3.0",
    "ts-node": "^8.1.0",
    "tslint": "^5.16.0",
    "typescript": "^3.4.5"
=======
    "sinon-chai": "^3.3.0"
  },
  "babel": {
    "plugins": [
      "@babel/plugin-proposal-class-properties"
    ],
    "presets": [
      [
        "@babel/env",
        {
          "targets": {
            "chrome": 74,
            "edge": 17,
            "firefox": 60,
            "ie": 11,
            "node": 8,
            "safari": 12
          },
          "corejs": 2,
          "useBuiltIns": "usage"
        }
      ]
    ]
>>>>>>> ff8f08be
  }
}<|MERGE_RESOLUTION|>--- conflicted
+++ resolved
@@ -1,10 +1,6 @@
 {
   "name": "jsxapi",
-<<<<<<< HEAD
   "version": "5.0.0-2",
-=======
-  "version": "4.5.0",
->>>>>>> ff8f08be
   "description": "JavaScript bindings for XAPI",
   "author": {
     "name": "Martin Øinæs Myrseth",
@@ -16,11 +12,8 @@
     "npm": ">=5.x"
   },
   "main": "lib/index.js",
-<<<<<<< HEAD
+  "browser": "lib/browser.ts",
   "types": "lib/index.d.ts",
-=======
-  "browser": "lib/browser.js",
->>>>>>> ff8f08be
   "bin": {
     "jsxapi": "./lib/cli.js"
   },
@@ -36,16 +29,10 @@
     "lint": "tslint \"src/**/*.ts\"",
     "prepare": "npm run build",
     "prepublishOnly": "npm test",
-<<<<<<< HEAD
     "start": "node ./lib/cli.js",
     "test": "npm run lint && npm run mocha",
     "mocha": "mocha test/**/*.spec.ts",
     "tdd": "TS_NODE_TRANSPILE_ONLY=1 mocha --watch --reporter min test/**/*.spec.ts",
-=======
-    "start": "node -r @babel/register ./src/cli.js",
-    "test": "npm run lint && mocha",
-    "tdd": "mocha --watch --reporter min",
->>>>>>> ff8f08be
     "version": "npm run build && git add -u"
   },
   "dependencies": {
@@ -61,7 +48,6 @@
     "xml-escape": "^1.1.0"
   },
   "devDependencies": {
-<<<<<<< HEAD
     "@types/chai": "^4.1.7",
     "@types/chai-as-promised": "^7.1.0",
     "@types/dirty-chai": "^2.0.0",
@@ -73,20 +59,6 @@
     "@types/ssh2": "^0.5.38",
     "@types/url-parse": "^1.4.3",
     "@types/ws": "^6.0.1",
-    "babel-cli": "^6.23.0",
-    "babel-eslint": "^10.0.1",
-    "babel-plugin-transform-builtin-extend": "^1.1.2",
-    "babel-plugin-transform-class-properties": "^6.23.0",
-    "babel-preset-env": "^1.6.1",
-    "babel-register": "^6.23.0",
-=======
-    "@babel/cli": "^7.6.2",
-    "@babel/core": "^7.6.2",
-    "@babel/plugin-proposal-class-properties": "^7.5.5",
-    "@babel/preset-env": "^7.6.2",
-    "@babel/register": "^7.6.2",
-    "babel-eslint": "^10.0.3",
->>>>>>> ff8f08be
     "chai": "^4.1.2",
     "chai-as-promised": "^7.1.1",
     "dirty-chai": "^2.0.1",
@@ -101,35 +73,9 @@
     "mocha": "^6.0.2",
     "rimraf": "^2.6.3",
     "sinon": "^7.3.1",
-<<<<<<< HEAD
     "sinon-chai": "^3.3.0",
     "ts-node": "^8.1.0",
     "tslint": "^5.16.0",
     "typescript": "^3.4.5"
-=======
-    "sinon-chai": "^3.3.0"
-  },
-  "babel": {
-    "plugins": [
-      "@babel/plugin-proposal-class-properties"
-    ],
-    "presets": [
-      [
-        "@babel/env",
-        {
-          "targets": {
-            "chrome": 74,
-            "edge": 17,
-            "firefox": 60,
-            "ie": 11,
-            "node": 8,
-            "safari": 12
-          },
-          "corejs": 2,
-          "useBuiltIns": "usage"
-        }
-      ]
-    ]
->>>>>>> ff8f08be
   }
 }