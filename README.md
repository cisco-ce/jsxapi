# JSXAPI

[![Build Status](https://travis-ci.org/cisco-ce/jsxapi.svg?branch=master)](https://travis-ci.org/cisco-ce/jsxapi)

[API Documentation](https://cisco-ce.github.io/jsxapi/)

A set of tools to integrate with the Cisco Telepresence Endpoint APIs in
JavaScript.

## Quick start examples

<<<<<<< HEAD
### Connecting using WebSockets

``` javascript
=======
### New style API:

``` javascript
const jsxapi = require('jsxapi');

// Connect over ssh to a codec
const xapi = jsxapi.connect('ssh://host.example.com', {
  username: 'admin',
  password: 'password',
});

// Handle errors
xapi.on('error', (err) => {
  // !! Note of caution: This event might fire more than once !!
  console.error(`xapi error: ${err}`);
});

// Set up a call
xapi.Command.Dial({ Number: 'user@example.com' });

// Fetch volume and print it
xapi.Status.Audio.Volume
  .get()
  .then((volume) => { console.log(volume); });

// Set a configuration
xapi.Config.SystemUnit.Name.set('My System');

// Listen to feedback
const off = xapi.Event.Standby.on((event) => {
  // ...
});

// De-register feedback
off();
```

The aim of the new style API is to improve readability, while also being more
suited towards automatic type generation and auto-completion.

### Old style API:

```javascript
>>>>>>> 34c2cc50
const jsxapi = require('jsxapi');

jsxapi
  .connect('wss://host.example.com', {
    username: 'admin',
    password: 'password',
  })
  .on('error', console.error)
  .on('ready', async (xapi) => {
    const volume = await xapi.status.get('Audio Volume');
    console.log(`volume is: ${volume}`);
    xapi.close();
  });
```

### Connecting using SSH

``` javascript
const jsxapi = require('jsxapi');

jsxapi
  .connect('ssh://host.example.com', {
    username: 'admin',
    password: 'password',
  })
  .on('error', console.error)
  .on('ready', async (xapi) => {
    const volume = await xapi.status.get('Audio Volume');
    console.log(`volume is: ${volume}`);
    xapi.close();
  });
```

### Useful commands

```javascript
// Set up a call
xapi.command('Dial', { Number: 'user@example.com' });

// Fetch volume and print it
xapi.status
  .get('Audio Volume')
  .then((volume) => { console.log(volume); });

// Set a configuration
xapi.config.set('SystemUnit Name', 'My System');

// Listen to feedback
const off = xapi.event.on('Standby', (event) => {
  // ...
});

// De-register feedback
off();
```

## Documentation

The full API documentation can be built by running `npm install` in a `jsxapi`
module directory. Documentation will be located under `docs/` can then be opened
in a browser.

More specifically:

```
mkdir tmp
cd tmp
npm install jsxapi
cd node_modules/jsxapi
npm install
```

Then open `./docs/index.html`.

## Questions and support?

Questions about the xAPI, integrations and customizations? Join the xAPI Devs
Spark Space community for realtime support [here](https://eurl.io/#rkp76XDrG).

## Development & Contribution

### Release procedure

Making a release is quite simple:

 * Perform all changes/commits.
 * Determine the version change (`npm help semver`).
 * Update "CHANGELOG.md" with version number, date and change summary.
 * Run `npm version` with the appropriate version bump.
 * Run `npm publish` to push the package version to the registry.<|MERGE_RESOLUTION|>--- conflicted
+++ resolved
@@ -9,55 +9,9 @@
 
 ## Quick start examples
 
-<<<<<<< HEAD
 ### Connecting using WebSockets
 
 ``` javascript
-=======
-### New style API:
-
-``` javascript
-const jsxapi = require('jsxapi');
-
-// Connect over ssh to a codec
-const xapi = jsxapi.connect('ssh://host.example.com', {
-  username: 'admin',
-  password: 'password',
-});
-
-// Handle errors
-xapi.on('error', (err) => {
-  // !! Note of caution: This event might fire more than once !!
-  console.error(`xapi error: ${err}`);
-});
-
-// Set up a call
-xapi.Command.Dial({ Number: 'user@example.com' });
-
-// Fetch volume and print it
-xapi.Status.Audio.Volume
-  .get()
-  .then((volume) => { console.log(volume); });
-
-// Set a configuration
-xapi.Config.SystemUnit.Name.set('My System');
-
-// Listen to feedback
-const off = xapi.Event.Standby.on((event) => {
-  // ...
-});
-
-// De-register feedback
-off();
-```
-
-The aim of the new style API is to improve readability, while also being more
-suited towards automatic type generation and auto-completion.
-
-### Old style API:
-
-```javascript
->>>>>>> 34c2cc50
 const jsxapi = require('jsxapi');
 
 jsxapi
@@ -91,7 +45,33 @@
   });
 ```
 
-### Useful commands
+### New style API
+
+The aim of the new style API is to improve readability, while also being more
+suited towards automatic type generation and auto-completion.
+
+```javascript
+// Set up a call
+xapi.Command.Dial({ Number: 'user@example.com' });
+
+// Fetch volume and print it
+xapi.Status.Audio.Volume
+  .get()
+  .then((volume) => { console.log(volume); });
+
+// Set a configuration
+xapi.Config.SystemUnit.Name.set('My System');
+
+// Listen to feedback
+const off = xapi.Event.Standby.on((event) => {
+  // ...
+});
+
+// De-register feedback
+off();
+```
+
+### Old style API
 
 ```javascript
 // Set up a call
